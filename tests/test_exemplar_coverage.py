--- conflicted
+++ resolved
@@ -76,22 +76,12 @@
     result: Optional[bool]
 
     for n_sh_predicate_with_predicate_object in {
-<<<<<<< HEAD
         NS_SH.disjoint,
         NS_SH.equals,
-        NS_SH.inversePath,
         NS_SH.lessThan,
         NS_SH.lessThanOrEquals,
-        NS_SH.oneOrMorePath,
-        NS_SH.path,
         NS_SH.targetObjectsOf,
         NS_SH.targetSubjectsOf,
-        NS_SH.zeroOrMorePath,
-        NS_SH.zeroOrOnePath,
-=======
-        NS_SH.targetObjectsOf,
-        NS_SH.targetSubjectsOf,
->>>>>>> 74130e3c
     }:
         for n_object in shapes_graph.objects(
             None, n_sh_predicate_with_predicate_object
