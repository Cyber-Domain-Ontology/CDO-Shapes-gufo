@prefix owl: <http://www.w3.org/2002/07/owl#> .
@prefix rdf: <http://www.w3.org/1999/02/22-rdf-syntax-ns#> .
@prefix rdfs: <http://www.w3.org/2000/01/rdf-schema#> .
@prefix sh: <http://www.w3.org/ns/shacl#> .
@prefix sh-gufo: <http://example.org/shapes/sh-gufo/> .
@prefix xsd: <http://www.w3.org/2001/XMLSchema#> .

[]
	a sh:ValidationReport ;
	sh:conforms "false"^^xsd:boolean ;
	sh:result
		[
			a sh:ValidationResult ;
			sh:focusNode <http://example.org/kb/ComparativeRelationshipType-8ba502a7-273d-4f28-a4d6-82177a5defce> ;
			sh:resultMessage "gufo:ComparativeRelationshipTypes should be derived from gufo:IntrinsicAspect ( https://nemo-ufes.github.io/gufo/#isDerivedFrom )."@en ;
			sh:resultSeverity sh:Violation ;
			sh:sourceConstraintComponent sh:OrConstraintComponent ;
			sh:sourceShape sh-gufo:isDerivedFrom-ComparativeRelationshipType-subjects-shape ;
			sh:value <http://example.org/kb/ComparativeRelationshipType-8ba502a7-273d-4f28-a4d6-82177a5defce> ;
		] ,
		[
			a sh:ValidationResult ;
			sh:focusNode <http://example.org/kb/EndurantType-587ab474-b031-4150-a4de-8c27a5189c8d> ;
			sh:resultMessage "'The identified gufo:EndurantType should be a subclass of gufo:Aspect' ( https://nemo-ufes.github.io/gufo/#isDerivedFrom )."@en ;
			sh:resultPath [
				sh:oneOrMorePath rdfs:subClassOf ;
			] ;
			sh:resultSeverity sh:Violation ;
			sh:sourceConstraintComponent sh:HasValueConstraintComponent ;
			sh:sourceShape sh-gufo:isDerivedFrom-objects-subClassOf-shape ;
		] ,
		[
			a sh:ValidationResult ;
			sh:focusNode <http://example.org/kb/EndurantType-f6898a59-a3ec-4ed9-9b1d-0cd9a19d2663> ;
			sh:resultMessage "Node kb:EndurantType-f6898a59-a3ec-4ed9-9b1d-0cd9a19d2663 must conform to exactly one shape in ([ rdf:type sh:NodeShape ; sh:class gufo:NonRigidType ] , [ rdf:type sh:NodeShape ; sh:class gufo:RigidType ]) and ([ rdf:type sh:NodeShape ; sh:class gufo:NonSortal ] , [ rdf:type sh:NodeShape ; sh:class gufo:Sortal ])" ;
			sh:resultSeverity sh:Violation ;
			sh:sourceConstraintComponent sh:XoneConstraintComponent ;
			sh:sourceShape sh-gufo:EndurantType-shape ;
			sh:value <http://example.org/kb/EndurantType-f6898a59-a3ec-4ed9-9b1d-0cd9a19d2663> ;
		] ,
		[
			a sh:ValidationResult ;
			sh:focusNode <http://example.org/kb/EndurantType-f6898a59-a3ec-4ed9-9b1d-0cd9a19d2663> ;
			sh:resultMessage "Node kb:EndurantType-f6898a59-a3ec-4ed9-9b1d-0cd9a19d2663 must conform to exactly one shape in ([ rdf:type sh:NodeShape ; sh:class gufo:NonRigidType ] , [ rdf:type sh:NodeShape ; sh:class gufo:RigidType ]) and ([ rdf:type sh:NodeShape ; sh:class gufo:NonSortal ] , [ rdf:type sh:NodeShape ; sh:class gufo:Sortal ])" ;
			sh:resultSeverity sh:Violation ;
			sh:sourceConstraintComponent sh:XoneConstraintComponent ;
			sh:sourceShape sh-gufo:EndurantType-shape ;
			sh:value <http://example.org/kb/EndurantType-f6898a59-a3ec-4ed9-9b1d-0cd9a19d2663> ;
		] ,
		[
			a sh:ValidationResult ;
			sh:focusNode <http://example.org/kb/Kind-14caf9d8-940b-47dc-a27d-6a65ea22224b> ;
			sh:resultMessage "A gufo:Kind may not subclass another gufo:Kind." ;
			sh:resultSeverity sh:Violation ;
			sh:sourceConstraint sh-gufo:Kind-subclassOf-Kind-constraint ;
			sh:sourceConstraintComponent sh:SPARQLConstraintComponent ;
			sh:sourceShape sh-gufo:Kind-shape ;
			sh:value <http://example.org/kb/Kind-09ee8285-3c47-43a5-a850-5dcd15dfd535> ;
		] ,
		[
			a sh:ValidationResult ;
			sh:focusNode <http://example.org/kb/Kind-93c29c13-6535-4242-b375-3cdf6a154c43> ;
			sh:resultMessage "A gufo:Kind may not subclass another gufo:Kind." ;
			sh:resultSeverity sh:Violation ;
			sh:sourceConstraint sh-gufo:Kind-subclassOf-Kind-constraint ;
			sh:sourceConstraintComponent sh:SPARQLConstraintComponent ;
			sh:sourceShape sh-gufo:Kind-shape ;
			sh:value <http://example.org/kb/Kind-5ef69346-4ca2-4303-93f7-c6b172db1fe7> ;
		] ,
		[
			a sh:ValidationResult ;
<<<<<<< HEAD
			sh:focusNode <http://example.org/kb/Type-c85c8494-eb03-4834-bb04-4272866c5d8d> ;
			sh:resultMessage "Inconsistency found with the gufo:partitions relationship.  Focus node is a higher-order class whose instances partition some class into disjoint classes; but, an individual was found that is an instance of multiple instances of the higher-order class.  The individual is http://example.org/kb/Individual-fd03b81f-9218-4f9e-9557-540452ff662a, member of http://example.org/kb/Type-652360a4-d15c-4eb7-8d06-8b037a25e133 and http://example.org/kb/Type-9759ebdc-ccaa-46f9-a947-a3489b36775e.  See https://nemo-ufes.github.io/gufo/#partitions for further description of the partitions relationship." ;
			sh:resultSeverity sh:Violation ;
			sh:sourceConstraint sh-gufo:partitions-subjects-constraint ;
			sh:sourceConstraintComponent sh:SPARQLConstraintComponent ;
			sh:sourceShape sh-gufo:partitions-subjects-shape ;
			sh:value <http://example.org/kb/Type-c85c8494-eb03-4834-bb04-4272866c5d8d> ;
=======
			sh:focusNode <http://example.org/kb/MaterialRelationshipType-8bd32b0b-1089-48c0-a209-fe39a54a4df5> ;
			sh:resultMessage "gufo:MaterialRelationshipTypes should be derived from gufo:ExtrinsicAspect ( https://nemo-ufes.github.io/gufo/#isDerivedFrom )."@en ;
			sh:resultSeverity sh:Violation ;
			sh:sourceConstraintComponent sh:OrConstraintComponent ;
			sh:sourceShape sh-gufo:isDerivedFrom-MaterialRelationshipType-subjects-shape ;
			sh:value <http://example.org/kb/MaterialRelationshipType-8bd32b0b-1089-48c0-a209-fe39a54a4df5> ;
		] ,
		[
			a sh:ValidationResult ;
			sh:focusNode <http://example.org/kb/RelationshipType-036f96f7-5633-4e2d-b0d0-faf685ea8711> ;
			sh:resultMessage "Node kb:RelationshipType-036f96f7-5633-4e2d-b0d0-faf685ea8711 must conform to one or more shapes in [ rdf:type sh:NodeShape ; sh:class gufo:ComparativeRelationshipType ] , [ rdf:type sh:NodeShape ; sh:class gufo:MaterialRelationshipType ]" ;
			sh:resultSeverity sh:Violation ;
			sh:sourceConstraintComponent sh:OrConstraintComponent ;
			sh:sourceShape sh-gufo:isDerivedFrom-subjects-shape ;
			sh:value <http://example.org/kb/RelationshipType-036f96f7-5633-4e2d-b0d0-faf685ea8711> ;
>>>>>>> 6683a669
		]
		;
	.
<|MERGE_RESOLUTION|>--- conflicted
+++ resolved
@@ -69,15 +69,6 @@
 		] ,
 		[
 			a sh:ValidationResult ;
-<<<<<<< HEAD
-			sh:focusNode <http://example.org/kb/Type-c85c8494-eb03-4834-bb04-4272866c5d8d> ;
-			sh:resultMessage "Inconsistency found with the gufo:partitions relationship.  Focus node is a higher-order class whose instances partition some class into disjoint classes; but, an individual was found that is an instance of multiple instances of the higher-order class.  The individual is http://example.org/kb/Individual-fd03b81f-9218-4f9e-9557-540452ff662a, member of http://example.org/kb/Type-652360a4-d15c-4eb7-8d06-8b037a25e133 and http://example.org/kb/Type-9759ebdc-ccaa-46f9-a947-a3489b36775e.  See https://nemo-ufes.github.io/gufo/#partitions for further description of the partitions relationship." ;
-			sh:resultSeverity sh:Violation ;
-			sh:sourceConstraint sh-gufo:partitions-subjects-constraint ;
-			sh:sourceConstraintComponent sh:SPARQLConstraintComponent ;
-			sh:sourceShape sh-gufo:partitions-subjects-shape ;
-			sh:value <http://example.org/kb/Type-c85c8494-eb03-4834-bb04-4272866c5d8d> ;
-=======
 			sh:focusNode <http://example.org/kb/MaterialRelationshipType-8bd32b0b-1089-48c0-a209-fe39a54a4df5> ;
 			sh:resultMessage "gufo:MaterialRelationshipTypes should be derived from gufo:ExtrinsicAspect ( https://nemo-ufes.github.io/gufo/#isDerivedFrom )."@en ;
 			sh:resultSeverity sh:Violation ;
@@ -93,7 +84,16 @@
 			sh:sourceConstraintComponent sh:OrConstraintComponent ;
 			sh:sourceShape sh-gufo:isDerivedFrom-subjects-shape ;
 			sh:value <http://example.org/kb/RelationshipType-036f96f7-5633-4e2d-b0d0-faf685ea8711> ;
->>>>>>> 6683a669
+		] ,
+		[
+			a sh:ValidationResult ;
+			sh:focusNode <http://example.org/kb/Type-c85c8494-eb03-4834-bb04-4272866c5d8d> ;
+			sh:resultMessage "Inconsistency found with the gufo:partitions relationship.  Focus node is a higher-order class whose instances partition some class into disjoint classes; but, an individual was found that is an instance of multiple instances of the higher-order class.  The individual is http://example.org/kb/Individual-fd03b81f-9218-4f9e-9557-540452ff662a, member of http://example.org/kb/Type-652360a4-d15c-4eb7-8d06-8b037a25e133 and http://example.org/kb/Type-9759ebdc-ccaa-46f9-a947-a3489b36775e.  See https://nemo-ufes.github.io/gufo/#partitions for further description of the partitions relationship." ;
+			sh:resultSeverity sh:Violation ;
+			sh:sourceConstraint sh-gufo:partitions-subjects-constraint ;
+			sh:sourceConstraintComponent sh:SPARQLConstraintComponent ;
+			sh:sourceShape sh-gufo:partitions-subjects-shape ;
+			sh:value <http://example.org/kb/Type-c85c8494-eb03-4834-bb04-4272866c5d8d> ;
 		]
 		;
 	.
