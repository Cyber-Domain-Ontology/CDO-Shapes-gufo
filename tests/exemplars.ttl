--- conflicted
+++ resolved
@@ -23,7 +23,15 @@
 		;
 	.
 
-<<<<<<< HEAD
+kb:ConcreteIndividual-44ed202f-162e-44a6-ac48-c4e6bbbaa0ab
+	a gufo:Event ;
+	gufo:hasBeginPoint kb:Instant-c0f8bb25-7fd6-4328-b8d7-617a887c5f3c ;
+	.
+
+kb:Instant-c0f8bb25-7fd6-4328-b8d7-617a887c5f3c
+	a time:Instant ;
+	.
+
 kb:Kind-d46d9dd5-09a6-4291-a6da-98670acd9a78
 	a
 		gufo:Kind ,
@@ -31,15 +39,6 @@
 		;
 	rdfs:subClassOf gufo:Object ;
 	rdfs:seeAlso sh-gufo:Endurant-Kind-shape ;
-=======
-kb:ConcreteIndividual-44ed202f-162e-44a6-ac48-c4e6bbbaa0ab
-	a gufo:Event ;
-	gufo:hasBeginPoint kb:Instant-c0f8bb25-7fd6-4328-b8d7-617a887c5f3c ;
-	.
-
-kb:Instant-c0f8bb25-7fd6-4328-b8d7-617a887c5f3c
-	a time:Instant ;
->>>>>>> 5382ce2b
 	.
 
 kb:MaterialRelationship-95952b20-2c19-47e6-b567-b3998e7b3553
